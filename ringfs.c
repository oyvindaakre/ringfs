--- conflicted
+++ resolved
@@ -163,12 +163,8 @@
 
     /* Erase, update version, mark as free. */
     for (int sector=0; sector<fs->flash->sector_count; sector++)
-<<<<<<< HEAD
-        if (_sector_free(fs, sector) == -1)
+        if (_sector_free(fs, sector, SECTOR_FORMATTING) == -1)
             return -1;
-=======
-        _sector_free(fs, sector, SECTOR_FORMATTING);
->>>>>>> d7140ff2
 
     /* Start reading & writing at the first sector. */
     fs->read.sector = 0;
