--- conflicted
+++ resolved
@@ -7,11 +7,7 @@
 CFLAGS = -g -Wall -Wextra -Werror -std=c99 -I. -Itests
 CFLAGS += -D_POSIX_C_SOURCE=200112L
 CFLAGS += -fPIC # needed due to our shared library shenanigans
-<<<<<<< HEAD
-LDLIBS = -lcheck -lm -lpthread -lrt
-=======
 LDLIBS = -lcheck
->>>>>>> 289abea7
 
 all: scan-build test example
 	@echo "+++ All good."""
